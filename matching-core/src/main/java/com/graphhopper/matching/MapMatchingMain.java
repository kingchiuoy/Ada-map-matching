/*
 *  Licensed to GraphHopper GmbH under one or more contributor
 *  license agreements. See the NOTICE file distributed with this work for 
 *  additional information regarding copyright ownership.
 * 
 *  GraphHopper GmbH licenses this file to you under the Apache License, 
 *  Version 2.0 (the "License"); you may not use this file except in 
 *  compliance with the License. You may obtain a copy of the License at
 * 
 *       http://www.apache.org/licenses/LICENSE-2.0
 * 
 *  Unless required by applicable law or agreed to in writing, software
 *  distributed under the License is distributed on an "AS IS" BASIS,
 *  WITHOUT WARRANTIES OR CONDITIONS OF ANY KIND, either express or implied.
 *  See the License for the specific language governing permissions and
 *  limitations under the License.
 */
package com.graphhopper.matching;

import com.graphhopper.GraphHopper;
import com.graphhopper.PathWrapper;
import com.graphhopper.routing.Path;
import com.graphhopper.routing.util.FlagEncoder;
import com.graphhopper.storage.GraphHopperStorage;
import com.graphhopper.storage.index.LocationIndexTree;
import com.graphhopper.util.*;
import com.graphhopper.util.shapes.BBox;
import java.io.File;
import java.io.FilenameFilter;
import java.util.Collections;
import java.util.List;
import org.slf4j.Logger;
import org.slf4j.LoggerFactory;

/**
 *
 * @author Peter Karich
 */
public class MapMatchingMain {

    public static void main(String[] args) {
        new MapMatchingMain().start(CmdArgs.read(args));
    }

    private final Logger logger = LoggerFactory.getLogger(getClass());

    private void start(CmdArgs args) {
        String action = args.get("action", "").toLowerCase();
        args.put("graph.location", "./graph-cache");
        if (action.equals("import")) {
            String vehicle = args.get("vehicle", "car").toLowerCase();
            args.put("graph.flag_encoders", vehicle);
            args.put("osmreader.osm", args.get("datasource", ""));

            // standard should be to remove disconnected islands
            args.put("prepare.min_network_size", 200);
            args.put("prepare.min_one_way_network_size", 200);
            GraphHopper hopper = new GraphHopper().init(args);
            hopper.getCHFactoryDecorator().setEnabled(false);
            hopper.importOrLoad();

        } else if (action.equals("match")) {
            GraphHopper hopper = new GraphHopper().init(args);
            hopper.getCHFactoryDecorator().setEnabled(false);
            logger.info("loading graph from cache");
            hopper.load("./graph-cache");
            FlagEncoder firstEncoder = hopper.getEncodingManager().fetchEdgeEncoders().get(0);
            GraphHopperStorage graph = hopper.getGraphHopperStorage();

            int gpxAccuracy = args.getInt("gpx_accuracy", 15);
            String instructions = args.get("instructions", "");
            logger.info("Setup lookup index. Accuracy filter is at " + gpxAccuracy + "m");
            LocationIndexMatch locationIndex = new LocationIndexMatch(graph,
                    (LocationIndexTree) hopper.getLocationIndex(), gpxAccuracy);
            MapMatching mapMatching = new MapMatching(graph, locationIndex, firstEncoder);
<<<<<<< HEAD
=======
            mapMatching.setSeparatedSearchDistance(args.getInt("separated_search_distance", 500));
            mapMatching.setMaxVisitedNodes(args.getInt("max_visited_nodes", 1000));
            mapMatching.setForceRepair(args.getBool("force_repair", false));
>>>>>>> 24c629b4

            // do the actual matching, get the GPX entries from a file or via stream
            String gpxLocation = args.get("gpx", "");
            File[] files = getFiles(gpxLocation);

            logger.info("Now processing " + files.length + " files");
            StopWatch importSW = new StopWatch();
            StopWatch matchSW = new StopWatch();

            Translation tr = new TranslationMap().doImport().get(instructions);

            for (File gpxFile : files) {
                try {
                    importSW.start();
                    List<GPXEntry> inputGPXEntries = new GPXFile().doImport(gpxFile.getAbsolutePath()).getEntries();
                    importSW.stop();
                    matchSW.start();
                    MatchResult mr = mapMatching.doWork(inputGPXEntries);
                    matchSW.stop();
                    System.out.println(gpxFile);
                    System.out.println("\tmatches:\t" + mr.getEdgeMatches().size() + ", gps entries:" + inputGPXEntries.size());
                    System.out.println("\tgpx length:\t" + (float) mr.getGpxEntriesLength() + " vs " + (float) mr.getMatchLength());
                    System.out.println("\tgpx time:\t" + mr.getGpxEntriesMillis() / 1000f + " vs " + mr.getMatchMillis() / 1000f);

                    String outFile = gpxFile.getAbsolutePath() + ".res.gpx";
                    System.out.println("\texport results to:" + outFile);

                    InstructionList il;
                    if (instructions.isEmpty()) {
                        il = new InstructionList(null);
                    } else {
                        PathWrapper matchGHRsp = new PathWrapper();
                        Path path = mapMatching.calcPath(mr);
                        new PathMerger().doWork(matchGHRsp, Collections.singletonList(path), tr);
                        il = matchGHRsp.getInstructions();
                    }

                    new GPXFile(mr, il).doExport(outFile);
                } catch (Exception ex) {
                    importSW.stop();
                    matchSW.stop();
                    logger.error("Problem with file " + gpxFile + " Error: " + ex.getMessage(), ex);
                }
            }
            System.out.println("gps import took:" + importSW.getSeconds() + "s, match took: " + matchSW.getSeconds());

        } else if (action.equals("getbounds")) {
            String gpxLocation = args.get("gpx", "");
            File[] files = getFiles(gpxLocation);
            BBox bbox = BBox.createInverse(false);
            for (File gpxFile : files) {
                List<GPXEntry> inputGPXEntries = new GPXFile().doImport(gpxFile.getAbsolutePath()).getEntries();
                for (GPXEntry entry : inputGPXEntries) {
                    if (entry.getLat() < bbox.minLat) {
                        bbox.minLat = entry.getLat();
                    }
                    if (entry.getLat() > bbox.maxLat) {
                        bbox.maxLat = entry.getLat();
                    }
                    if (entry.getLon() < bbox.minLon) {
                        bbox.minLon = entry.getLon();
                    }
                    if (entry.getLon() > bbox.maxLon) {
                        bbox.maxLon = entry.getLon();
                    }
                }
            }

            System.out.println("max bounds: " + bbox);

            // show download only for small areas
            if (bbox.maxLat - bbox.minLat < 0.1 && bbox.maxLon - bbox.minLon < 0.1) {
                double delta = 0.01;
                System.out.println("Get small areas via\n"
                        + "wget -O extract.osm 'http://overpass-api.de/api/map?bbox="
                        + (bbox.minLon - delta) + "," + (bbox.minLat - delta) + ","
                        + (bbox.maxLon + delta) + "," + (bbox.maxLat + delta) + "'");
            }
        } else {
            System.out.println("Usage: Do an import once, then do the matching\n"
                    + "./map-matching action=import datasource=your.pbf\n"
                    + "./map-matching action=match gpx=your.gpx\n"
                    + "./map-matching action=match gpx=.*gpx\n\n"
                    + "Or start in-built matching web service\n"
                    + "./map-matching action=start-server\n\n");
        }
    }

    File[] getFiles(String gpxLocation) {
        if (gpxLocation.contains("*")) {
            int lastIndex = gpxLocation.lastIndexOf(File.separator);
            final String pattern;
            File dir = new File(".");
            if (lastIndex >= 0) {
                dir = new File(gpxLocation.substring(0, lastIndex));
                pattern = gpxLocation.substring(lastIndex + 1);
            } else {
                pattern = gpxLocation;
            }

            return dir.listFiles(new FilenameFilter() {
                @Override
                public boolean accept(File dir, String name) {
                    return name.matches(pattern);
                }
            });
        } else {
            return new File[]{
                new File(gpxLocation)
            };
        }
    }
}<|MERGE_RESOLUTION|>--- conflicted
+++ resolved
@@ -73,13 +73,8 @@
             LocationIndexMatch locationIndex = new LocationIndexMatch(graph,
                     (LocationIndexTree) hopper.getLocationIndex(), gpxAccuracy);
             MapMatching mapMatching = new MapMatching(graph, locationIndex, firstEncoder);
-<<<<<<< HEAD
-=======
-            mapMatching.setSeparatedSearchDistance(args.getInt("separated_search_distance", 500));
             mapMatching.setMaxVisitedNodes(args.getInt("max_visited_nodes", 1000));
-            mapMatching.setForceRepair(args.getBool("force_repair", false));
->>>>>>> 24c629b4
-
+            
             // do the actual matching, get the GPX entries from a file or via stream
             String gpxLocation = args.get("gpx", "");
             File[] files = getFiles(gpxLocation);
